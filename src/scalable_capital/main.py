"""Command line interface for the Austrian investment fund tax calculator."""

from __future__ import annotations

import argparse
import json
import sys
<<<<<<< HEAD
import csv
from typing import List
=======
from pathlib import Path
from typing import Iterable, List
>>>>>>> 294f13d9

from scalable_capital.excel_report import generate_excel_report
from scalable_capital.models import Config
from scalable_capital.tax_calculator import TaxCalculator
from scalable_capital.terminal_report import generate_terminal_report
from scalable_capital.json_converter import convert_json_to_csv


def load_configs(config_path: Path | str) -> List[Config]:
    """Load and parse fund configurations from a JSON file."""
    path = Path(config_path)
    with path.open("r", encoding="utf-8") as f:
        config_data = json.load(f)
    return [Config.from_dict(c) for c in config_data]


def parse_args(args: Iterable[str] | None = None) -> argparse.Namespace:
    """Parse command line arguments."""
    parser = argparse.ArgumentParser(description=__doc__)
    parser.add_argument(
        "config_file",
        type=Path,
        help="Path to the JSON configuration file",
    )
    parser.add_argument(
        "transactions_csv",
        type=Path,
        help="CSV export from Scalable Capital",
    )
    parser.add_argument(
        "excel_output",
        nargs="?",
        type=Path,
        help="Optional path for the Excel report",
    )
    return parser.parse_args(args)

<<<<<<< HEAD
def is_json_file(file_path: str) -> bool:
    """Check if a file is a JSON file based on extension and content."""
    if file_path.lower().endswith('.json'):
        return True
    # Also try to detect by parsing
    try:
        with open(file_path, 'r') as f:
            json.load(f)
        return True
    except (json.JSONDecodeError, UnicodeDecodeError):
        return False


def display_csv_preview(csv_path: str, max_rows: int = None):
    """Display a preview of the CSV file with fee information highlighted."""
    print("\n" + "=" * 140)
    if max_rows:
        print("CSV PREVIEW (first {} rows):".format(max_rows))
    else:
        print("CSV PREVIEW (all rows):")
    print("=" * 140)
    print(f"Reading from: {os.path.abspath(csv_path)}")
    print("-" * 140)

    with open(csv_path, 'r', encoding='utf-8') as f:
        reader = csv.DictReader(f, delimiter=';')
        rows = list(reader)

        if not rows:
            print("(empty file)")
            return

        # Check for transactions with fees
        transactions_with_fees = []
        for row in rows:
            fee_value = row.get('fee', '0,00').replace(',', '.')
            try:
                if float(fee_value) > 0:
                    transactions_with_fees.append({
                        'date': row.get('date', 'N/A'),
                        'description': row.get('description', 'N/A'),
                        'amount': row.get('amount', 'N/A'),
                        'fee': row.get('fee', 'N/A'),
                        'type': row.get('type', 'N/A')
                    })
            except ValueError:
                pass

        # Print header
        headers = list(rows[0].keys())
        header_line = " | ".join(f"{h[:12]:12}" for h in headers)
        print(header_line)
        print("-" * len(header_line))

        # Print rows (all or limited)
        rows_to_display = rows[:max_rows] if max_rows else rows
        for i, row in enumerate(rows_to_display):
            values = [str(row[h])[:12] for h in headers]
            line = " | ".join(f"{v:12}" for v in values)
            print(line)

        if max_rows and len(rows) > max_rows:
            print(f"\n... and {len(rows) - max_rows} more rows")

        print(f"\nTotal transactions: {len(rows)}")

        # Display fee summary if any fees exist
        if transactions_with_fees:
            print("\n" + "=" * 140)
            print("TRANSACTIONS WITH FEES - AMOUNT CALCULATION")
            print("=" * 140)
            print("\nThe following transactions had fees that were adjusted:")
            print("-" * 140)
            print(f"{'Date':<12} {'Type':<10} {'Description':<40} {'JSON Amount':>15} {'Fee':>10} {'CSV Amount':>15}")
            print("-" * 140)
            for tx in transactions_with_fees:
                # Parse the amounts to show calculation
                csv_amount_str = tx['amount']
                fee_str = tx['fee']

                # Convert to float for calculation display
                try:
                    csv_amount = float(csv_amount_str.replace(',', '.'))
                    fee = float(fee_str.replace(',', '.'))
                    json_amount = csv_amount - fee
                    json_amount_str = f"{json_amount:.2f}".replace('.', ',')
                except:
                    json_amount_str = "N/A"

                print(f"{tx['date']:<12} {tx['type']:<10} {tx['description'][:40]:<40} {json_amount_str:>15} {fee_str:>10} {csv_amount_str:>15}")

            print("-" * 140)
            print(f"\nTotal transactions with fees: {len(transactions_with_fees)}")
            print("\nCalculation: CSV Amount = JSON Amount + Fee")
            print("  - For BUY:  JSON amount includes the fee (you paid share_value + fee)")
            print("  - For SELL: JSON amount excludes the fee (you received proceeds - fee)")
            print("  - CSV shows the gross amount (share value for tax purposes) and fee separately")
            print("=" * 140)

    print("=" * 140)


def get_user_confirmation(prompt: str = "Do you want to continue?") -> bool:
    """Ask user for confirmation."""
    while True:
        response = input(f"\n{prompt} (yes/no): ").strip().lower()
        if response in ['yes', 'y']:
            return True
        elif response in ['no', 'n']:
            return False
        else:
            print("Please enter 'yes' or 'no'")


def handle_json_conversion(json_path: str) -> str:
    """
    Convert JSON file to CSV and get user confirmation.

    Args:
        json_path: Path to the JSON file

    Returns:
        Path to the generated CSV file

    Raises:
        SystemExit: If user cancels the operation
    """
    # Generate output CSV path
    base_name = os.path.splitext(json_path)[0]
    csv_output_path = f"{base_name}_converted.csv"
    csv_absolute_path = os.path.abspath(csv_output_path)

    print("\n" + "=" * 140)
    print("JSON FILE DETECTED")
    print("=" * 140)
    print(f"\nInput JSON file: {os.path.abspath(json_path)}")
    print(f"Converting to CSV format...")

    try:
        # Convert JSON to CSV
        num_transactions = convert_json_to_csv(json_path, csv_output_path)

        print(f"✓ Conversion successful!")
        print(f"✓ Converted {num_transactions} transactions")
        print(f"\n📁 Output CSV location:")
        print(f"   {csv_absolute_path}")

        # Display preview
        display_csv_preview(csv_output_path)

        # Ask for confirmation
        if not get_user_confirmation("Does the CSV look correct? Continue with tax calculation?"):
            print("\nOperation cancelled by user.")
            print(f"\n📁 The converted CSV has been saved at:")
            print(f"   {csv_absolute_path}")
            print("\nYou can review it and run the tax calculator manually if needed:")
            print(f"   rye run python src/scalable_capital/main.py <config.json> {csv_output_path}")
            sys.exit(0)

        return csv_output_path

    except Exception as e:
        print(f"\n✗ Error converting JSON to CSV: {str(e)}")
        import traceback
        traceback.print_exc()
        sys.exit(1)


def main():
    """Main entry point for the tax calculator."""
    if len(sys.argv) < 3 or len(sys.argv) > 4:
        print("Usage: python main.py <config_file> <transactions_file> [excel_output]")
        print("\n  transactions_file: Can be either CSV or JSON format")
        print("    - CSV: Direct Scalable Capital export")
        print("    - JSON: API response from Scalable Capital")
        print("  excel_output: Optional path for Excel report output")
        sys.exit(1)

    configs_path = sys.argv[1]
    transactions_file = sys.argv[2]
    excel_path = sys.argv[3] if len(sys.argv) == 4 else None

    # Validate config file
    if not os.path.isfile(configs_path):
        print("Error: Invalid config file path.")
        sys.exit(1)

    # Validate transactions file
    if not os.path.isfile(transactions_file):
        print("Error: Invalid transactions file path.")
        sys.exit(1)
=======

def main(argv: Iterable[str] | None = None) -> None:
    """Run the tax calculator CLI."""
    args = parse_args(argv)

    # Validate input files
    if not args.config_file.is_file():
        raise FileNotFoundError(f"Config file not found: {args.config_file}")
    if not args.transactions_csv.is_file():
        raise FileNotFoundError(f"CSV file not found: {args.transactions_csv}")
>>>>>>> 294f13d9

    # Detect file type and handle JSON conversion if needed
    if is_json_file(transactions_file):
        csv_path = handle_json_conversion(transactions_file)
        print("\n✓ Proceeding with tax calculation...\n")
    else:
        csv_path = transactions_file

    # Load configurations
    configs = load_configs(args.config_file)

    # Initialize and run calculator
    calculator = TaxCalculator(configs, str(args.transactions_csv))
    tax_results = calculator.calculate_taxes()

    # Generate terminal report
    generate_terminal_report(tax_results, str(args.transactions_csv))

    # Generate Excel report if requested
    if args.excel_output:
        try:
            generate_excel_report(tax_results, str(args.excel_output))
            print(f"\nExcel report generated successfully: {args.excel_output}")
        except Exception as exc:
            print(f"\nError generating Excel report: {exc}")
            sys.exit(1)


if __name__ == '__main__':
    main()<|MERGE_RESOLUTION|>--- conflicted
+++ resolved
@@ -1,62 +1,58 @@
-"""Command line interface for the Austrian investment fund tax calculator."""
-
-from __future__ import annotations
-
-import argparse
+"""
+Main entry point for the Austrian investment fund tax calculator.
+Processes OeKB reports and transaction data to calculate taxable amounts.
+"""
 import json
+import os
 import sys
-<<<<<<< HEAD
 import csv
 from typing import List
-=======
-from pathlib import Path
-from typing import Iterable, List
->>>>>>> 294f13d9
 
 from scalable_capital.excel_report import generate_excel_report
 from scalable_capital.models import Config
 from scalable_capital.tax_calculator import TaxCalculator
 from scalable_capital.terminal_report import generate_terminal_report
 from scalable_capital.json_converter import convert_json_to_csv
-
-
-def load_configs(config_path: Path | str) -> List[Config]:
-    """Load and parse fund configurations from a JSON file."""
-    path = Path(config_path)
-    with path.open("r", encoding="utf-8") as f:
-        config_data = json.load(f)
-    return [Config.from_dict(c) for c in config_data]
-
-
-def parse_args(args: Iterable[str] | None = None) -> argparse.Namespace:
-    """Parse command line arguments."""
-    parser = argparse.ArgumentParser(description=__doc__)
-    parser.add_argument(
-        "config_file",
-        type=Path,
-        help="Path to the JSON configuration file",
-    )
-    parser.add_argument(
-        "transactions_csv",
-        type=Path,
-        help="CSV export from Scalable Capital",
-    )
-    parser.add_argument(
-        "excel_output",
-        nargs="?",
-        type=Path,
-        help="Optional path for the Excel report",
-    )
-    return parser.parse_args(args)
-
-<<<<<<< HEAD
+from scalable_capital.constants import DEFAULT_FILE_ENCODING, CSV_DELIMITER, CSV_PREVIEW_LINES
+from scalable_capital.exceptions import ConfigurationError, FileConversionError
+
+
+def load_configs(config_path: str) -> List[Config]:
+    """
+    Load and parse fund configurations from JSON file.
+
+    Args:
+        config_path: Path to the JSON configuration file
+
+    Returns:
+        List of Config objects
+
+    Raises:
+        ConfigurationError: If the configuration file is invalid
+    """
+    try:
+        with open(config_path, 'r', encoding=DEFAULT_FILE_ENCODING) as f:
+            config_data = json.load(f)
+            return [Config.from_dict(c) for c in config_data]
+    except (json.JSONDecodeError, KeyError, ValueError) as e:
+        raise ConfigurationError(f"Invalid configuration file: {str(e)}") from e
+
+
 def is_json_file(file_path: str) -> bool:
-    """Check if a file is a JSON file based on extension and content."""
+    """
+    Check if a file is a JSON file based on extension and content.
+
+    Args:
+        file_path: Path to the file to check
+
+    Returns:
+        True if file is JSON format, False otherwise
+    """
     if file_path.lower().endswith('.json'):
         return True
     # Also try to detect by parsing
     try:
-        with open(file_path, 'r') as f:
+        with open(file_path, 'r', encoding=DEFAULT_FILE_ENCODING) as f:
             json.load(f)
         return True
     except (json.JSONDecodeError, UnicodeDecodeError):
@@ -64,7 +60,13 @@
 
 
 def display_csv_preview(csv_path: str, max_rows: int = None):
-    """Display a preview of the CSV file with fee information highlighted."""
+    """
+    Display a preview of the CSV file with fee information highlighted.
+
+    Args:
+        csv_path: Path to the CSV file
+        max_rows: Maximum number of rows to display (None for all rows)
+    """
     print("\n" + "=" * 140)
     if max_rows:
         print("CSV PREVIEW (first {} rows):".format(max_rows))
@@ -74,8 +76,8 @@
     print(f"Reading from: {os.path.abspath(csv_path)}")
     print("-" * 140)
 
-    with open(csv_path, 'r', encoding='utf-8') as f:
-        reader = csv.DictReader(f, delimiter=';')
+    with open(csv_path, 'r', encoding=DEFAULT_FILE_ENCODING) as f:
+        reader = csv.DictReader(f, delimiter=CSV_DELIMITER)
         rows = list(reader)
 
         if not rows:
@@ -153,7 +155,15 @@
 
 
 def get_user_confirmation(prompt: str = "Do you want to continue?") -> bool:
-    """Ask user for confirmation."""
+    """
+    Ask user for confirmation with yes/no response.
+
+    Args:
+        prompt: The question to ask the user
+
+    Returns:
+        True if user confirms, False otherwise
+    """
     while True:
         response = input(f"\n{prompt} (yes/no): ").strip().lower()
         if response in ['yes', 'y']:
@@ -212,14 +222,18 @@
         return csv_output_path
 
     except Exception as e:
-        print(f"\n✗ Error converting JSON to CSV: {str(e)}")
-        import traceback
-        traceback.print_exc()
-        sys.exit(1)
+        raise FileConversionError(f"Error converting JSON to CSV: {str(e)}") from e
 
 
 def main():
-    """Main entry point for the tax calculator."""
+    """
+    Main entry point for the tax calculator.
+
+    Processes command-line arguments, converts JSON to CSV if needed,
+    calculates taxes, and generates reports.
+
+    Exits with status 1 on error.
+    """
     if len(sys.argv) < 3 or len(sys.argv) > 4:
         print("Usage: python main.py <config_file> <transactions_file> [excel_output]")
         print("\n  transactions_file: Can be either CSV or JSON format")
@@ -234,51 +248,45 @@
 
     # Validate config file
     if not os.path.isfile(configs_path):
-        print("Error: Invalid config file path.")
+        print(f"Error: Config file not found: {configs_path}")
         sys.exit(1)
 
     # Validate transactions file
     if not os.path.isfile(transactions_file):
-        print("Error: Invalid transactions file path.")
-        sys.exit(1)
-=======
-
-def main(argv: Iterable[str] | None = None) -> None:
-    """Run the tax calculator CLI."""
-    args = parse_args(argv)
-
-    # Validate input files
-    if not args.config_file.is_file():
-        raise FileNotFoundError(f"Config file not found: {args.config_file}")
-    if not args.transactions_csv.is_file():
-        raise FileNotFoundError(f"CSV file not found: {args.transactions_csv}")
->>>>>>> 294f13d9
-
-    # Detect file type and handle JSON conversion if needed
-    if is_json_file(transactions_file):
-        csv_path = handle_json_conversion(transactions_file)
-        print("\n✓ Proceeding with tax calculation...\n")
-    else:
-        csv_path = transactions_file
-
-    # Load configurations
-    configs = load_configs(args.config_file)
-
-    # Initialize and run calculator
-    calculator = TaxCalculator(configs, str(args.transactions_csv))
-    tax_results = calculator.calculate_taxes()
-
-    # Generate terminal report
-    generate_terminal_report(tax_results, str(args.transactions_csv))
-
-    # Generate Excel report if requested
-    if args.excel_output:
-        try:
-            generate_excel_report(tax_results, str(args.excel_output))
-            print(f"\nExcel report generated successfully: {args.excel_output}")
-        except Exception as exc:
-            print(f"\nError generating Excel report: {exc}")
-            sys.exit(1)
+        print(f"Error: Transactions file not found: {transactions_file}")
+        sys.exit(1)
+
+    try:
+        # Detect file type and handle JSON conversion if needed
+        if is_json_file(transactions_file):
+            csv_path = handle_json_conversion(transactions_file)
+            print("\n✓ Proceeding with tax calculation...\n")
+        else:
+            csv_path = transactions_file
+
+        # Load configurations
+        configs = load_configs(configs_path)
+
+        # Initialize and run calculator
+        calculator = TaxCalculator(configs, csv_path)
+        tax_results = calculator.calculate_taxes()
+
+        # Generate terminal report
+        generate_terminal_report(tax_results, csv_path)
+
+        # Generate Excel report if requested
+        if excel_path:
+            generate_excel_report(tax_results, excel_path)
+            print(f"\nExcel report generated successfully: {excel_path}")
+
+    except (ConfigurationError, FileConversionError) as e:
+        print(f"\nError: {str(e)}")
+        sys.exit(1)
+    except Exception as e:
+        print(f"\nUnexpected error: {str(e)}")
+        import traceback
+        traceback.print_exc()
+        sys.exit(1)
 
 
 if __name__ == '__main__':
